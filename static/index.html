--- conflicted
+++ resolved
@@ -1,219 +1,76 @@
 <!DOCTYPE html>
-<html lang="ja" class="scroll-smooth">
+<html lang="ja">
 <head>
-  <meta charset="UTF-8" />
-  <title>冷蔵庫管理 & 献立提案</title>
-  <meta name="viewport" content="width=device-width, initial-scale=1" />
-  <!-- Tailwind -->
-  <script>
-    // Tailwind config: enable class-based dark mode
-    window.tailwind={}
-  </script>
+  <meta charset="UTF-8">
+  <title>冷蔵庫アプリ</title>
   <script src="https://cdn.tailwindcss.com"></script>
-  <script>
-    tailwind.config = {
-      darkMode: 'class',
-      theme: {
-        extend: {
-          boxShadow: {
-            'soft': '0 10px 25px -8px rgba(0,0,0,0.15)'
-          }
-        }
-      }
+  <style>
+    .fridge {
+      width: 400px;
+      height: 500px;
+      border-radius: 20px;
+      background: #ffffff;
+      box-shadow: 0 8px 20px rgba(0,0,0,0.1);
+      overflow-y: auto;
+      padding: 15px;
     }
-  </script>
-  <!-- Vue -->
-  <script src="https://unpkg.com/vue@3/dist/vue.global.prod.js"></script>
-  <meta name="color-scheme" content="light dark" />
-  <style>
-    .glass {
-      background: rgba(255,255,255,0.6);
-      backdrop-filter: blur(8px);
+    .item {
+      width: 80px;
+      cursor: grab;
+      transition: transform 0.2s ease;
     }
-    .dark .glass {
-      background: rgba(17,24,39,0.5);
-      backdrop-filter: blur(8px);
+    .item:hover {
+      transform: scale(1.1);
     }
-    .dropzone { border: 2px dashed rgba(148,163,184,.6); transition: .2s; }
-    .dropzone.dragover { background: rgba(148,163,184,.12); }
-    summary::-webkit-details-marker { display: none; }
+    .food-entry {
+      background: #f9fafb;
+      padding: 6px 10px;
+      border-radius: 10px;
+      display: flex;
+      align-items: center;
+      gap: 8px;
+      margin-bottom: 8px;
+      box-shadow: 0 2px 5px rgba(0,0,0,0.05);
+    }
   </style>
 </head>
-<body class="bg-gradient-to-b from-amber-50 to-white dark:from-slate-900 dark:to-slate-950 text-gray-900 dark:text-gray-100 selection:bg-amber-200/70">
-  <div id="app" class="min-h-dvh">
-    <!-- Hero -->
-    <header class="relative overflow-hidden">
-      <div class="absolute inset-0 -z-10 opacity-40 dark:opacity-30"
-           style="background: radial-gradient(1000px 400px at 10% -10%, rgba(250,204,21,.45), transparent 60%),
-                          radial-gradient(900px 380px at 90% -20%, rgba(59,130,246,.35), transparent 60%);">
-      </div>
-      <div class="max-w-6xl mx-auto px-5 pt-10 pb-6 flex items-center justify-between">
-        <div>
-          <h1 class="text-3xl md:text-4xl font-extrabold tracking-tight">
-            🍳 冷蔵庫管理 & 献立提案
-          </h1>
-          <p class="mt-2 text-sm md:text-base text-gray-600 dark:text-gray-300">
-            画像ドラッグ&ドロップで食材追加。AIが作り方つきで提案。レシピは Cookpad で検索できます。
-          </p>
-        </div>
-        <button @click="toggleTheme"
-                class="glass shadow-soft px-3 py-2 rounded-xl text-sm hover:scale-[1.02] active:scale-[.98] transition">
-          <span v-if="theme==='light'">🌙 ダーク</span>
-          <span v-else>☀️ ライト</span>
-        </button>
-      </div>
-    </header>
+<body class="min-h-screen bg-gradient-to-br from-green-100 to-blue-100 flex flex-col items-center p-6">
 
-    <main class="max-w-6xl mx-auto px-5 pb-20">
-      <!-- Card: Add Ingredient -->
-      <section class="glass shadow-soft rounded-2xl p-5 md:p-6 mt-4">
-        <div class="flex items-start gap-4">
-          <div class="hidden md:block text-3xl">🧊</div>
-          <div class="w-full">
-            <h2 class="font-semibold text-lg mb-3">食材を追加</h2>
+  <h1 class="text-3xl font-extrabold text-gray-700 mb-6">🥕 冷蔵庫アプリ 🍎</h1>
 
-            <form @submit.prevent="addFood" class="space-y-4">
-              <div class="grid grid-cols-1 md:grid-cols-3 gap-3">
-                <input type="text" v-model="newFood.name" placeholder="食材名（例：トマト）"
-                       class="w-full rounded-xl border border-gray-300/70 dark:border-slate-600 bg-white/70 dark:bg-slate-800/60 px-3 py-2 focus:outline-none focus:ring-2 focus:ring-amber-400"
-                       required>
-                <input type="date" v-model="newFood.expiry"
-                       class="w-full rounded-xl border border-gray-300/70 dark:border-slate-600 bg-white/70 dark:bg-slate-800/60 px-3 py-2 focus:outline-none focus:ring-2 focus:ring-amber-400"
-                       required>
-                <input type="file" accept="image/*" @change="onFileChange"
-                       class="w-full rounded-xl border border-gray-300/70 dark:border-slate-600 bg-white/70 dark:bg-slate-800/60 px-3 py-2">
-              </div>
-
-              <div class="dropzone rounded-xl p-4 text-center"
-                   :class="{ dragover: dragOver }"
-                   @dragover.prevent="dragOver = true"
-                   @dragleave.prevent="dragOver = false"
-                   @drop.prevent="onDrop">
-                <p class="text-sm text-gray-600 dark:text-gray-300">ここに画像をドラッグ＆ドロップ</p>
-                <p class="text-xs text-gray-500 mt-1">または上のファイル選択を利用</p>
-                <div v-if="previewUrl" class="mt-3 flex items-center justify-center">
-                  <img :src="previewUrl" alt="preview" class="h-20 w-20 object-cover rounded-lg ring-1 ring-black/5">
-                </div>
-              </div>
-
-              <div class="flex items-center gap-3">
-                <button type="submit"
-                        class="inline-flex items-center gap-2 bg-amber-500 hover:bg-amber-600 text-white px-4 py-2 rounded-xl shadow-soft transition">
-                  追加する
-                </button>
-                <span class="text-sm text-gray-500" v-if="newFood.image">選択中: {{ newFood.image.name }}</span>
-              </div>
-            </form>
-          </div>
-        </div>
-      </section>
-
-      <!-- Inventory -->
-      <section class="mt-8">
-        <div class="flex items-center justify-between mb-3">
-          <h2 class="font-semibold text-lg">冷蔵庫</h2>
-          <div class="text-sm text-gray-500">合計: {{ foods.length }} 件</div>
-        </div>
-
-        <div v-if="foods.length === 0" class="glass shadow-soft rounded-2xl p-6 text-gray-600 dark:text-gray-300">
-          まだ食材がありません。画像と一緒に食材名・消費期限を追加してください。
-        </div>
-
-        <transition-group name="list" tag="div"
-          class="grid grid-cols-2 md:grid-cols-3 lg:grid-cols-4 gap-4">
-          <div v-for="food in foods" :key="food.id"
-               class="group relative bg-white/70 dark:bg-slate-800/60 ring-1 ring-black/5 rounded-2xl overflow-hidden shadow-soft hover:-translate-y-0.5 hover:shadow-lg transition cursor-pointer"
-               @click="openDelete(food)">
-            <img :src="food.image" class="w-full h-36 object-cover" alt="">
-            <div class="p-3">
-              <h3 class="font-bold truncate">{{ food.name }}</h3>
-              <p class="text-xs text-gray-500 mt-0.5">消費期限: {{ food.expiry }}</p>
-              <div class="mt-2">
-                <span :class="['inline-flex items-center text-[11px] font-medium px-2 py-0.5 rounded-full',
-                              badgeClass(daysLeft(food.expiry))]">
-                  ⏳ 残り {{ daysLeft(food.expiry) }} 日
-                </span>
-              </div>
-            </div>
-            <div class="absolute top-2 right-2 opacity-0 group-hover:opacity-100 transition">
-              <span class="bg-white/80 dark:bg-slate-900/70 backdrop-blur px-2 py-1 rounded-md text-[11px]">クリックで削除</span>
-            </div>
-          </div>
-        </transition-group>
-      </section>
-
-      <!-- Suggest Recipes -->
-      <section class="mt-10">
-        <div class="flex items-center gap-3">
-          <button @click="suggestMenu"
-                  class="inline-flex items-center gap-2 bg-blue-600 hover:bg-blue-700 text-white px-4 py-2 rounded-xl shadow-soft transition disabled:opacity-60"
-                  :disabled="loadingSuggest">
-            <svg v-if="loadingSuggest" class="animate-spin h-4 w-4" viewBox="0 0 24 24" fill="none">
-              <circle cx="12" cy="12" r="10" stroke="currentColor" stroke-opacity=".2" stroke-width="4"/>
-              <path d="M22 12a10 10 0 0 1-10 10" stroke="currentColor" stroke-width="4" stroke-linecap="round"/>
-            </svg>
-            <span>献立提案</span>
-          </button>
-          <p class="text-sm text-gray-500" v-if="!foods.length">冷蔵庫が空です。食材を追加してください。</p>
-        </div>
-
-        <div v-if="menuMessage || recipes.length" class="mt-5 space-y-3">
-          <p v-if="recipes.length === 0" class="glass shadow-soft p-4 rounded-xl">{{ menuMessage }}</p>
-
-          <ol v-else class="list-decimal pl-6 space-y-3">
-            <li v-for="(r, i) in recipes" :key="i"
-                class="bg-white/70 dark:bg-slate-800/60 ring-1 ring-black/5 rounded-2xl shadow-soft p-4">
-              <div class="flex flex-wrap items-center justify-between gap-3">
-                <h3 class="font-bold text-lg">{{ r.title }}</h3>
-                <a :href="r.search_url" target="_blank" rel="noopener"
-                   class="inline-flex items-center gap-2 text-sm px-3 py-1.5 rounded-lg bg-emerald-500 hover:bg-emerald-600 text-white transition">
-                  🔎 Cookpadで検索
-                </a>
-              </div>
-
-              <details class="mt-2">
-                <summary class="cursor-pointer select-none py-1.5 px-3 bg-gray-100 dark:bg-slate-700 rounded-lg hover:bg-gray-200 dark:hover:bg-slate-600">
-                  作り方を表示
-                </summary>
-                <ol class="list-decimal pl-6 mt-2 space-y-1">
-                  <li v-for="(step, j) in r.steps" :key="j">{{ step }}</li>
-                </ol>
-                <p v-if="r.notes" class="text-sm text-gray-600 mt-2">メモ: {{ r.notes }}</p>
-              </details>
-            </li>
-          </ol>
-        </div>
-      </section>
-    </main>
-
-    <!-- Delete Modal -->
-    <div v-if="modal.open" class="fixed inset-0 z-50 grid place-items-center p-4">
-      <div class="absolute inset-0 bg-black/40 backdrop-blur-sm" @click="modal.open=false"></div>
-      <div class="relative glass shadow-soft rounded-2xl p-6 max-w-md w-full">
-        <h3 class="font-bold text-lg">削除しますか？</h3>
-        <p class="text-sm text-gray-600 dark:text-gray-300 mt-1">
-          「{{ modal.target?.name }}」を冷蔵庫から削除します。
-        </p>
-        <div class="mt-5 flex items-center justify-end gap-2">
-          <button class="px-3 py-2 rounded-lg border border-gray-300/70 dark:border-slate-600"
-                  @click="modal.open=false">キャンセル</button>
-          <button class="px-3 py-2 rounded-lg bg-red-600 hover:bg-red-700 text-white"
-                  @click="deleteFood(modal.target.id)">削除する</button>
-        </div>
+  <div class="flex gap-10">
+    <!-- 食材リスト -->
+    <div class="bg-white rounded-2xl shadow-lg p-4 w-72">
+      <h2 class="text-xl font-semibold text-gray-700 mb-4">食材リスト</h2>
+      <div class="grid grid-cols-3 gap-4">
+        <img src="/static/images/kyuuri.png" class="item" draggable="true" data-name="きゅうり">
+        <img src="/static/images/niku.png" class="item" draggable="true" data-name="肉">
+        <img src="/static/images/negi_green_onion.png" class="item" draggable="true" data-name="ネギ">
+        <img src="/static/images/tamago.png" class="item" draggable="true" data-name="卵">
+        <img src="/static/images/drink_character_milk_pack.png" class="item" draggable="true" data-name="牛乳">
+        <img src="/static/images/bread_syokupan.png" class="item" draggable="true" data-name="食パン">
+        <img src="/static/images/food_hikiniku_beef.png" class="item" draggable="true" data-name="ひき肉">
+        <img src="/static/images/character_ninjin.png" class="item" draggable="true" data-name="にんじん">
+        <img src="/static/images/tomato_red.png" class="item" draggable="true" data-name="トマト">
+        <img src="/static/images/vegetable_toumorokoshi_corn_wagiri.png" class="item" draggable="true" data-name="トウモロコシ">
+        <img src="/static/images/vegetable_maru_dansyaku.png" class="item" draggable="true" data-name="じゃがいも">
+        <img src="/static/images/vegetable_shintamanegi.png" class="item" draggable="true" data-name="玉ねぎ">
+        <img src="/static/images/fish_hatahata.png" class="item" draggable="true" data-name="魚">
       </div>
     </div>
 
-    <!-- Toasts -->
-    <div class="fixed bottom-5 right-5 space-y-2 z-[60]">
-      <div v-for="t in toasts" :key="t.id"
-           class="glass shadow-soft rounded-xl px-4 py-2 text-sm animate-[fadein_.2s_ease]">
-        {{ t.msg }}
-      </div>
+    <!-- 冷蔵庫 -->
+    <div>
+      <h2 class="text-xl font-semibold text-gray-700 mb-2">冷蔵庫の中身</h2>
+      <div id="fridge" class="fridge"></div>
+      <button id="menuBtn" class="mt-4 bg-green-500 text-white px-4 py-2 rounded-lg shadow hover:bg-green-600">
+        献立を提案してもらう
+      </button>
+      <div id="menuResult" class="mt-4 p-3 bg-white rounded-lg shadow hidden"></div>
     </div>
   </div>
 
   <script>
-<<<<<<< HEAD
     const fridge = document.getElementById("fridge");
     const menuBtn = document.getElementById("menuBtn");
     const menuResult = document.getElementById("menuResult");
@@ -245,27 +102,27 @@
       `;
       fridge.appendChild(div);
 
-      // クリックで削除
+      //削除用クリックイベント
       div.addEventListener("click", async () => {
-        const confirmDel = confirm(`${name} を削除しますか？`);
+        const confirmDel = confirm(`${name} を冷蔵庫から削除しますか？`);
         if (!confirmDel) return;
 
-        await fetch("/delete_item", {
-          method:"POST",
+        //サーバーに削除リクエスト
+        await fetch("/remove_item", {
+          method: "POST",
           headers: { "Content-Type": "application/json" },
-          body: JSON.stringify({ name, exp })
+          body: JSON.stringify({ name, exp})
         });
-
         div.remove();
       });
-
+      fridge.appendChild(div);
       // サーバーに保存
       fetch("/add_item", {
         method: "POST",
         headers: { "Content-Type": "application/json" },
         body: JSON.stringify({ name, exp, src })
       });
-    }); // ← ← ← ここで drop の処理を閉じる！
+    });
 
     // 献立をリクエスト
     menuBtn.addEventListener("click", async () => {
@@ -284,152 +141,8 @@
       } catch (err) {
         menuResult.textContent = "エラーが発生しました: " + err;
         menuResult.classList.remove("hidden");
-=======
-    const { createApp } = Vue
-    createApp({
-      data() {
-        return {
-          foods: [],
-          newFood: { name: "", expiry: "", image: null },
-          previewUrl: "",
-          dragOver: false,
-          recipes: [],
-          menuMessage: "",
-          loadingSuggest: false,
-          modal: { open: false, target: null },
-          toasts: [],
-          theme: (localStorage.getItem('theme') || (window.matchMedia('(prefers-color-scheme: dark)').matches ? 'dark':'light'))
-        }
-      },
-      created() {
-        this.applyTheme()
-      },
-      mounted() {
-        this.fetchFoods()
-      },
-      methods: {
-        // ---- THEME ----
-        toggleTheme() {
-          this.theme = this.theme === 'light' ? 'dark' : 'light'
-          localStorage.setItem('theme', this.theme)
-          this.applyTheme()
-        },
-        applyTheme() {
-          if (this.theme === 'dark') document.documentElement.classList.add('dark')
-          else document.documentElement.classList.remove('dark')
-        },
-
-        // ---- UTILS ----
-        toast(msg, timeout=2200) {
-          const id = Math.random().toString(36).slice(2)
-          this.toasts.push({ id, msg })
-          setTimeout(() => { this.toasts = this.toasts.filter(t => t.id !== id) }, timeout)
-        },
-        daysLeft(dateStr) {
-          const today = new Date()
-          const d = new Date(dateStr)
-          // Clear time part
-          today.setHours(0,0,0,0); d.setHours(0,0,0,0)
-          const diff = Math.ceil((d - today) / (1000*60*60*24))
-          return diff
-        },
-        badgeClass(days) {
-          if (days <= 0) return 'bg-red-100 text-red-700 dark:bg-red-900/40 dark:text-red-200'
-          if (days <= 2) return 'bg-orange-100 text-orange-700 dark:bg-orange-900/40 dark:text-orange-200'
-          if (days <= 5) return 'bg-amber-100 text-amber-700 dark:bg-amber-900/40 dark:text-amber-200'
-          return 'bg-emerald-100 text-emerald-700 dark:bg-emerald-900/40 dark:text-emerald-200'
-        },
-
-        // ---- API ----
-        async fetchFoods() {
-          const res = await fetch("/get_foods")
-          this.foods = await res.json()
-        },
-        onFileChange(e) {
-          const f = e.target.files?.[0]
-          if (f) {
-            this.newFood.image = f
-            this.previewUrl = URL.createObjectURL(f)
-          }
-        },
-        onDrop(e) {
-          this.dragOver = false
-          const f = e.dataTransfer.files?.[0]
-          if (f) {
-            this.newFood.image = f
-            this.previewUrl = URL.createObjectURL(f)
-          }
-        },
-        async addFood() {
-          if (!this.newFood.image) {
-            this.toast("画像を選択またはドロップしてください")
-            return
-          }
-          const formData = new FormData()
-          formData.append("name", this.newFood.name)
-          formData.append("expiry", this.newFood.expiry)
-          formData.append("image", this.newFood.image)
-
-          const res = await fetch("/add_food", { method: "POST", body: formData })
-          const data = await res.json()
-          if (data.status === "success") {
-            this.newFood = { name: "", expiry: "", image: null }
-            this.previewUrl = ""
-            await this.fetchFoods()
-            this.toast("食材を追加しました")
-          } else {
-            this.toast(data.message || "追加に失敗しました")
-          }
-        },
-        openDelete(food) {
-          this.modal.open = true
-          this.modal.target = food
-        },
-        async deleteFood(id) {
-          const res = await fetch(`/delete_food/${id}`, { method: "DELETE" })
-          const data = await res.json()
-          this.modal.open = false
-          if (data.status === "success") {
-            await this.fetchFoods()
-            this.toast("削除しました")
-          } else {
-            this.toast("削除に失敗しました")
-          }
-        },
-        async suggestMenu() {
-          this.loadingSuggest = true
-          try {
-            const res = await fetch("/suggest_menu", { method: "POST" })
-            const data = await res.json()
-            if (Array.isArray(data.recipes) && data.recipes.length > 0) {
-              this.recipes = data.recipes
-              this.menuMessage = ""
-              // スクロールして見せる
-              requestAnimationFrame(() => {
-                document.querySelector('section.mt-10')?.scrollIntoView({ behavior: 'smooth', block: 'start' })
-              })
-            } else {
-              this.recipes = []
-              this.menuMessage = data.message || "献立が生成できませんでした。"
-            }
-          } catch (e) {
-            this.recipes = []
-            this.menuMessage = "エラーが発生しました。"
-          } finally {
-            this.loadingSuggest = false
-          }
-        }
->>>>>>> f08d2ddf
       }
-    }).mount("#app")
+    });
   </script>
-
-  <!-- Simple list transition -->
-  <style>
-    .list-enter-active, .list-leave-active { transition: all .2s ease; }
-    .list-enter-from { opacity: 0; transform: translateY(4px); }
-    .list-leave-to   { opacity: 0; transform: translateY(-4px); }
-    @keyframes fadein { from { opacity: 0; transform: translateY(6px); } to { opacity: 1; transform: none; } }
-  </style>
 </body>
 </html>