--- conflicted
+++ resolved
@@ -1,7 +1,6 @@
 import os
 import json
 import traceback
-from urllib.parse import quote
 from flask import Flask, request, jsonify, send_from_directory
 from werkzeug.utils import secure_filename
 from openai import OpenAI
@@ -13,23 +12,20 @@
 UPLOAD_FOLDER = os.path.join(app.static_folder, "uploads")
 os.makedirs(UPLOAD_FOLDER, exist_ok=True)
 
-# 簡易メモリDB（本番はDBへ）
+# 簡易メモリDB
 fridge = []
 
-# OpenRouter クライアント
-OPENROUTER_API_KEY = os.getenv("OPENROUTER_API_KEY")
-if not OPENROUTER_API_KEY:
-    print("WARNING: OPENROUTER_API_KEY is not set.")
-client = OpenAI(api_key=OPENROUTER_API_KEY, base_url="https://openrouter.ai/api/v1")
-
+# OpenRouter
+client = OpenAI(
+    api_key=os.getenv("OPENROUTER_API_KEY"),
+    base_url="https://openrouter.ai/api/v1"
+)
 
 @app.route("/")
 def index():
-    # ルートは index.html を返す
     return send_from_directory("static", "index.html")
 
-
-# ---------- 食材API ----------
+# --- 食材API ---
 @app.route("/add_food", methods=["POST"])
 def add_food():
     try:
@@ -56,34 +52,9 @@
         traceback.print_exc()
         return jsonify({"status": "error", "message": str(e)}), 500
 
-
 @app.route("/get_foods", methods=["GET"])
 def get_foods():
     return jsonify(fridge)
-
-<<<<<<< HEAD
-@app.route('/get_menu', methods=['GET'])
-def get_menu():
-    if not fridge:
-        return jsonify({"menu": "冷蔵庫が空です。食材を追加してください。"})
-
-    items = ", ".join([item["name"] for item in fridge])
-    prompt = f"以下の食材を使って献立を提案してください.ただし、箇条書きのみ出力で5つ程度で大丈夫です。: {items}"
-
-    headers = {
-        "Authorization": f"Bearer {OPENROUTER_API_KEY}",
-        "Content-Type": "application/json"
-    }
-    data = {
-        "model": "openai/gpt-4o-mini",
-        "messages": [
-            {"role": "system", "content": "あなたは家庭の料理アドバイザーです。"},
-            {"role": "user", "content": prompt}
-        ],
-        "max_tokens": 100
-    }
-=======
->>>>>>> f08d2ddf
 
 @app.route("/delete_food/<int:food_id>", methods=["DELETE"])
 def delete_food(food_id):
@@ -92,37 +63,17 @@
     fridge = [f for f in fridge if f["id"] != food_id]
     return jsonify({"status": "success", "deleted": (before - len(fridge))})
 
-
-# ---------- 献立提案（作り方 + Cookpad検索URL） ----------
+# --- 献立提案 ---
 @app.route("/suggest_menu", methods=["POST"])
 def suggest_menu():
     try:
-<<<<<<< HEAD
-        response = requests.post("https://openrouter.ai/api/v1/chat/completions",
-                                 headers=headers, json=data)
-        result = response.json()
-        # レスポンス確認用
-        print(result)
-
-        # choices が存在するか確認
-        if "choices" in result and len(result["choices"]) > 0:
-            menu = result["choices"][0]["message"]["content"]
-        else:
-            menu = f"API 応答に問題があります: {result}"
-=======
         if not fridge:
-            return jsonify({
-                "message": "冷蔵庫が空です。食材を追加してください。",
-                "recipes": []
-            })
+            return jsonify({"message": "冷蔵庫が空です。食材を追加してください。", "menu": []})
 
         food_names = [f["name"] for f in fridge]
         prompt = (
-            "以下の食材をできるだけ活用して、日本語で家庭向けの簡単なレシピを1〜5件提案してください。"
-            "必ず JSON で返し、スキーマは "
-            "{\"recipes\":[{\"title\":\"...\",\"steps\":[\"...\"],\"notes\":\"(省略可)\"}]}"
-            " のみ。各レシピは 3〜8 ステップの箇条書きで、材料や代替案があれば簡潔に書いてください。"
-            "URLは返さないでください（URLはサーバ側で生成します）。\n"
+            "以下の食材を使って1〜5個の献立を提案してください。"
+            "出力は必ずJSONで {\"menu\": [\"...\",\"...\"]} の形にしてください。\n"
             f"食材: {', '.join(food_names)}"
         )
 
@@ -134,67 +85,21 @@
         )
 
         content = resp.choices[0].message.content  # JSON文字列
-        obj = json.loads(content)                  # dictへ
+        obj = json.loads(content)                  # Pythonのdictに変換
+        # 念のため整形
+        if "menu" not in obj or not isinstance(obj["menu"], list):
+            obj = {"menu": []}
 
-        recipes = obj.get("recipes", [])
-        cleaned = []
-        # Cookpad 検索URLを自動付与
-        # パスセグメント型: https://cookpad.com/search/<キーワード>
-        for r in recipes:
-            title = (r.get("title") or "").strip()
-            steps = r.get("steps") or []
-            steps = [s.strip() for s in steps if isinstance(s, str) and s.strip()]
-            if not title or not steps:
-                continue
-
-            # 検索精度を上げるために主要食材も加味（上位3件）
-            main_ings = " ".join([f["name"] for f in fridge][:3])
-            q = quote(f"{title} {main_ings}".strip())
-            search_url = f"https://cookpad.com/search/{q}"
-
-            cleaned.append({
-                "title": title,
-                "steps": steps,
-                "search_url": search_url,
-                "notes": r.get("notes", "")
-            })
-
-        if not cleaned:
-            return jsonify({"message": "献立が生成できませんでした。", "recipes": []})
-
-        return jsonify({"message": "", "recipes": cleaned})
->>>>>>> f08d2ddf
+        return jsonify(obj)
     except Exception as e:
         traceback.print_exc()
         return jsonify({"status": "error", "message": str(e)}), 500
 
-
-<<<<<<< HEAD
-@app.route('/remove_item', methods=['POST'])
-def remove_item():
-    data = request.json
-    name = data.get("name")
-    exp = data.get("exp")
-    # fridge の中で一致するものを削除
-    global fridge
-    fridge = [item for item in fridge if not (item["name"] == name and item["exp"] == exp)]
-    return jsonify({"status": "removed", "fridge": fridge})
-
-@app.route('/clear', methods=['POST'])
-def clear():
-    fridge.clear()
-    return jsonify({"status": "cleared"})
-
-if __name__ == '__main__':
-    app.run(debug=True)
-=======
-# ---------- SPA fallback（存在しないパスでも index.html を返す） ----------
+# --- SPA fallback: どの未定義パスでも index.html を返す ---
 @app.errorhandler(404)
 def spa_fallback(_):
     return send_from_directory("static", "index.html"), 200
 
-
 if __name__ == "__main__":
-    # 開発用: 0.0.0.0 で外部アクセス可
-    app.run(host="0.0.0.0", port=5000, debug=True)
->>>>>>> f08d2ddf
+    # デバッグ用途: 0.0.0.0 で外部アクセス可
+    app.run(host="0.0.0.0", port=5000, debug=True)